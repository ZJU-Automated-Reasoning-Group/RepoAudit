#!/bin/bash
SCAN_TYPE=$1
LANGUAGE=Java
MODEL=glm-4-flash
BUG_TYPE=NPD
PROJECT=toy

# For demo/test run
python3 repoaudit.py \
<<<<<<< HEAD
  --language $LANGUAGE \
  --model-name $MODEL \
  --project-path ../benchmark/${LANGUAGE}/${PROJECT} \
  --bug-type $BUG_TYPE \
  --is-reachable \
  --temperature 0.0 \
  --scan-type dfbscan \
  --call-depth 3 \
  --max-neural-workers 30

  # --scan-type incorrectness \
=======
    --language $LANGUAGE \
    --model-name $MODEL \
    --project-path ../benchmark/${LANGUAGE}/${PROJECT} \
    --bug-type $BUG_TYPE \
    --is-reachable \
    --temperature 0.0 \
    --scan-type dfbscan \
    --call-depth 3 \
    --max-neural-workers 30
>>>>>>> 80274a42
<|MERGE_RESOLUTION|>--- conflicted
+++ resolved
@@ -7,7 +7,6 @@
 
 # For demo/test run
 python3 repoaudit.py \
-<<<<<<< HEAD
   --language $LANGUAGE \
   --model-name $MODEL \
   --project-path ../benchmark/${LANGUAGE}/${PROJECT} \
@@ -18,15 +17,5 @@
   --call-depth 3 \
   --max-neural-workers 30
 
-  # --scan-type incorrectness \
-=======
-    --language $LANGUAGE \
-    --model-name $MODEL \
-    --project-path ../benchmark/${LANGUAGE}/${PROJECT} \
-    --bug-type $BUG_TYPE \
-    --is-reachable \
-    --temperature 0.0 \
-    --scan-type dfbscan \
-    --call-depth 3 \
-    --max-neural-workers 30
->>>>>>> 80274a42
+
+# --scan-type incorrectness \